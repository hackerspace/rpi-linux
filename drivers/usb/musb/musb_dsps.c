--- conflicted
+++ resolved
@@ -121,8 +121,6 @@
 	unsigned long last_timer;    /* last timer data for each instance */
 };
 
-<<<<<<< HEAD
-=======
 static void dsps_musb_try_idle(struct musb *musb, unsigned long timeout)
 {
 	struct device *dev = musb->controller;
@@ -160,7 +158,6 @@
 	mod_timer(&glue->timer, timeout);
 }
 
->>>>>>> d8ec26d7
 /**
  * dsps_musb_enable - enable interrupts
  */
@@ -247,60 +244,12 @@
 		dsps_writel(musb->ctrl_base, wrp->coreintr_set,
 			    MUSB_INTR_VBUSERROR << wrp->usb_shift);
 		break;
-<<<<<<< HEAD
-	case OTG_STATE_B_IDLE:
-		devctl = dsps_readb(mregs, MUSB_DEVCTL);
-		if (devctl & MUSB_DEVCTL_BDEVICE)
-			mod_timer(&glue->timer,
-					jiffies + wrp->poll_seconds * HZ);
-		else
-			musb->xceiv->state = OTG_STATE_A_IDLE;
-		break;
-=======
->>>>>>> d8ec26d7
 	default:
 		break;
 	}
 	spin_unlock_irqrestore(&musb->lock, flags);
 }
 
-<<<<<<< HEAD
-static void dsps_musb_try_idle(struct musb *musb, unsigned long timeout)
-{
-	struct device *dev = musb->controller;
-	struct dsps_glue *glue = dev_get_drvdata(dev->parent);
-
-	if (timeout == 0)
-		timeout = jiffies + msecs_to_jiffies(3);
-
-	/* Never idle if active, or when VBUS timeout is not set as host */
-	if (musb->is_active || (musb->a_wait_bcon == 0 &&
-				musb->xceiv->state == OTG_STATE_A_WAIT_BCON)) {
-		dev_dbg(musb->controller, "%s active, deleting timer\n",
-				usb_otg_state_string(musb->xceiv->state));
-		del_timer(&glue->timer);
-		glue->last_timer = jiffies;
-		return;
-	}
-	if (musb->port_mode == MUSB_PORT_MODE_HOST)
-		return;
-
-	if (time_after(glue->last_timer, timeout) &&
-				timer_pending(&glue->timer)) {
-		dev_dbg(musb->controller,
-			"Longer idle timer already pending, ignoring...\n");
-		return;
-	}
-	glue->last_timer = timeout;
-
-	dev_dbg(musb->controller, "%s inactive, starting idle timer for %u ms\n",
-		usb_otg_state_string(musb->xceiv->state),
-			jiffies_to_msecs(timeout - jiffies));
-	mod_timer(&glue->timer, timeout);
-}
-
-=======
->>>>>>> d8ec26d7
 static irqreturn_t dsps_interrupt(int irq, void *hci)
 {
 	struct musb  *musb = hci;
@@ -473,7 +422,6 @@
 {
 	int ret;
 	u32 val;
-<<<<<<< HEAD
 
 	ret = of_property_read_u32(dn, s, &val);
 	if (ret)
@@ -493,33 +441,11 @@
 	case USB_DR_MODE_PERIPHERAL:
 		return MUSB_PORT_MODE_GADGET;
 
-=======
-
-	ret = of_property_read_u32(dn, s, &val);
-	if (ret)
-		return 0;
-	return val;
-}
-
-static int get_musb_port_mode(struct device *dev)
-{
-	enum usb_dr_mode mode;
-
-	mode = of_usb_get_dr_mode(dev->of_node);
-	switch (mode) {
-	case USB_DR_MODE_HOST:
-		return MUSB_PORT_MODE_HOST;
-
-	case USB_DR_MODE_PERIPHERAL:
-		return MUSB_PORT_MODE_GADGET;
-
->>>>>>> d8ec26d7
 	case USB_DR_MODE_UNKNOWN:
 	case USB_DR_MODE_OTG:
 	default:
 		return MUSB_PORT_MODE_DUAL_ROLE;
-<<<<<<< HEAD
-	};
+	}
 }
 
 static int dsps_create_musb_pdev(struct dsps_glue *glue,
@@ -534,23 +460,6 @@
 	struct device_node *dn = parent->dev.of_node;
 	int ret;
 
-=======
-	}
-}
-
-static int dsps_create_musb_pdev(struct dsps_glue *glue,
-		struct platform_device *parent)
-{
-	struct musb_hdrc_platform_data pdata;
-	struct resource	resources[2];
-	struct resource	*res;
-	struct device *dev = &parent->dev;
-	struct musb_hdrc_config	*config;
-	struct platform_device *musb;
-	struct device_node *dn = parent->dev.of_node;
-	int ret;
-
->>>>>>> d8ec26d7
 	memset(resources, 0, sizeof(resources));
 	res = platform_get_resource_byname(parent, IORESOURCE_MEM, "mc");
 	if (!res) {
@@ -724,11 +633,7 @@
 	.remove         = dsps_remove,
 	.driver         = {
 		.name   = "musb-dsps",
-<<<<<<< HEAD
-		.of_match_table	= of_match_ptr(musb_dsps_of_match),
-=======
 		.of_match_table	= musb_dsps_of_match,
->>>>>>> d8ec26d7
 	},
 };
 
