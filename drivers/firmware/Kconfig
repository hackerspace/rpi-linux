#
# For a description of the syntax of this configuration file,
# see Documentation/kbuild/kconfig-language.txt.
#

menu "Firmware Drivers"

config ARM_PSCI_FW
	bool

config EDD
	tristate "BIOS Enhanced Disk Drive calls determine boot disk"
	depends on X86
	help
	  Say Y or M here if you want to enable BIOS Enhanced Disk Drive
	  Services real mode BIOS calls to determine which disk
	  BIOS tries boot from.  This information is then exported via sysfs.

	  This option is experimental and is known to fail to boot on some
          obscure configurations. Most disk controller BIOS vendors do
          not yet implement this feature.

config EDD_OFF
	bool "Sets default behavior for EDD detection to off"
	depends on EDD
	default n
	help
	  Say Y if you want EDD disabled by default, even though it is compiled into the
	  kernel. Say N if you want EDD enabled by default. EDD can be dynamically set
	  using the kernel parameter 'edd={on|skipmbr|off}'.

config FIRMWARE_MEMMAP
    bool "Add firmware-provided memory map to sysfs" if EXPERT
    default X86
    help
      Add the firmware-provided (unmodified) memory map to /sys/firmware/memmap.
      That memory map is used for example by kexec to set up parameter area
      for the next kernel, but can also be used for debugging purposes.

      See also Documentation/ABI/testing/sysfs-firmware-memmap.

config EFI_PCDP
	bool "Console device selection via EFI PCDP or HCDP table"
	depends on ACPI && EFI && IA64
	default y if IA64
	help
	  If your firmware supplies the PCDP table, and you want to
	  automatically use the primary console device it describes
	  as the Linux console, say Y here.

	  If your firmware supplies the HCDP table, and you want to
	  use the first serial port it describes as the Linux console,
	  say Y here.  If your EFI ConOut path contains only a UART
	  device, it will become the console automatically.  Otherwise,
	  you must specify the "console=hcdp" kernel boot argument.

	  Neither the PCDP nor the HCDP affects naming of serial devices,
	  so a serial console may be /dev/ttyS0, /dev/ttyS1, etc, depending
	  on how the driver discovers devices.

	  You must also enable the appropriate drivers (serial, VGA, etc.)

	  See DIG64_HCDPv20_042804.pdf available from
	  <http://www.dig64.org/specifications/> 

config DELL_RBU
	tristate "BIOS update support for DELL systems via sysfs"
	depends on X86
	select FW_LOADER
	select FW_LOADER_USER_HELPER
	help
	 Say m if you want to have the option of updating the BIOS for your
	 DELL system. Note you need a Dell OpenManage or Dell Update package (DUP)
	 supporting application to communicate with the BIOS regarding the new
	 image for the image update to take effect.
	 See <file:Documentation/dell_rbu.txt> for more details on the driver.

config DCDBAS
	tristate "Dell Systems Management Base Driver"
	depends on X86
	help
	  The Dell Systems Management Base Driver provides a sysfs interface
	  for systems management software to perform System Management
	  Interrupts (SMIs) and Host Control Actions (system power cycle or
	  power off after OS shutdown) on certain Dell systems.

	  See <file:Documentation/dcdbas.txt> for more details on the driver
	  and the Dell systems on which Dell systems management software makes
	  use of this driver.

	  Say Y or M here to enable the driver for use by Dell systems
	  management software such as Dell OpenManage.

config DMIID
    bool "Export DMI identification via sysfs to userspace"
    depends on DMI
    default y
	help
	  Say Y here if you want to query SMBIOS/DMI system identification
	  information from userspace through /sys/class/dmi/id/ or if you want
	  DMI-based module auto-loading.

config DMI_SYSFS
	tristate "DMI table support in sysfs"
	depends on SYSFS && DMI
	default n
	help
	  Say Y or M here to enable the exporting of the raw DMI table
	  data via sysfs.  This is useful for consuming the data without
	  requiring any access to /dev/mem at all.  Tables are found
	  under /sys/firmware/dmi when this option is enabled and
	  loaded.

config DMI_SCAN_MACHINE_NON_EFI_FALLBACK
	bool

config ISCSI_IBFT_FIND
	bool "iSCSI Boot Firmware Table Attributes"
	depends on X86 && ACPI
	default n
	help
	  This option enables the kernel to find the region of memory
	  in which the ISCSI Boot Firmware Table (iBFT) resides. This
	  is necessary for iSCSI Boot Firmware Table Attributes module to work
	  properly.

config ISCSI_IBFT
	tristate "iSCSI Boot Firmware Table Attributes module"
	select ISCSI_BOOT_SYSFS
	depends on ISCSI_IBFT_FIND && SCSI && SCSI_LOWLEVEL
	default	n
	help
	  This option enables support for detection and exposing of iSCSI
	  Boot Firmware Table (iBFT) via sysfs to userspace. If you wish to
	  detect iSCSI boot parameters dynamically during system boot, say Y.
	  Otherwise, say N.

config QCOM_SCM
	bool
	depends on ARM || ARM64

<<<<<<< HEAD
config QCOM_SCM_32
	def_bool y
	depends on QCOM_SCM && ARM

config QCOM_SCM_64
	def_bool y
	depends on QCOM_SCM && ARM64
=======
config RASPBERRYPI_FIRMWARE
	tristate "Raspberry Pi Firmware Driver"
	depends on BCM2835_MBOX
	help
	  This option enables support for communicating with the firmware on the
	  Raspberry Pi.
>>>>>>> 3141a5e7

source "drivers/firmware/broadcom/Kconfig"
source "drivers/firmware/google/Kconfig"
source "drivers/firmware/efi/Kconfig"

endmenu<|MERGE_RESOLUTION|>--- conflicted
+++ resolved
@@ -139,7 +139,6 @@
 	bool
 	depends on ARM || ARM64
 
-<<<<<<< HEAD
 config QCOM_SCM_32
 	def_bool y
 	depends on QCOM_SCM && ARM
@@ -147,14 +146,13 @@
 config QCOM_SCM_64
 	def_bool y
 	depends on QCOM_SCM && ARM64
-=======
+
 config RASPBERRYPI_FIRMWARE
 	tristate "Raspberry Pi Firmware Driver"
 	depends on BCM2835_MBOX
 	help
 	  This option enables support for communicating with the firmware on the
 	  Raspberry Pi.
->>>>>>> 3141a5e7
 
 source "drivers/firmware/broadcom/Kconfig"
 source "drivers/firmware/google/Kconfig"
