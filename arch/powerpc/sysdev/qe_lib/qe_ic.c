/*
 * arch/powerpc/sysdev/qe_lib/qe_ic.c
 *
 * Copyright (C) 2006 Freescale Semicondutor, Inc.  All rights reserved.
 *
 * Author: Li Yang <leoli@freescale.com>
 * Based on code from Shlomi Gridish <gridish@freescale.com>
 *
 * QUICC ENGINE Interrupt Controller
 *
 * This program is free software; you can redistribute  it and/or modify it
 * under  the terms of  the GNU General  Public License as published by the
 * Free Software Foundation;  either version 2 of the  License, or (at your
 * option) any later version.
 */

#include <linux/kernel.h>
#include <linux/init.h>
#include <linux/errno.h>
#include <linux/reboot.h>
#include <linux/slab.h>
#include <linux/stddef.h>
#include <linux/sched.h>
#include <linux/signal.h>
#include <linux/sysdev.h>
#include <linux/device.h>
#include <linux/bootmem.h>
#include <linux/spinlock.h>
#include <asm/irq.h>
#include <asm/io.h>
#include <asm/prom.h>
#include <asm/qe_ic.h>

#include "qe_ic.h"

static DEFINE_RAW_SPINLOCK(qe_ic_lock);

static struct qe_ic_info qe_ic_info[] = {
	[1] = {
	       .mask = 0x00008000,
	       .mask_reg = QEIC_CIMR,
	       .pri_code = 0,
	       .pri_reg = QEIC_CIPWCC,
	       },
	[2] = {
	       .mask = 0x00004000,
	       .mask_reg = QEIC_CIMR,
	       .pri_code = 1,
	       .pri_reg = QEIC_CIPWCC,
	       },
	[3] = {
	       .mask = 0x00002000,
	       .mask_reg = QEIC_CIMR,
	       .pri_code = 2,
	       .pri_reg = QEIC_CIPWCC,
	       },
	[10] = {
		.mask = 0x00000040,
		.mask_reg = QEIC_CIMR,
		.pri_code = 1,
		.pri_reg = QEIC_CIPZCC,
		},
	[11] = {
		.mask = 0x00000020,
		.mask_reg = QEIC_CIMR,
		.pri_code = 2,
		.pri_reg = QEIC_CIPZCC,
		},
	[12] = {
		.mask = 0x00000010,
		.mask_reg = QEIC_CIMR,
		.pri_code = 3,
		.pri_reg = QEIC_CIPZCC,
		},
	[13] = {
		.mask = 0x00000008,
		.mask_reg = QEIC_CIMR,
		.pri_code = 4,
		.pri_reg = QEIC_CIPZCC,
		},
	[14] = {
		.mask = 0x00000004,
		.mask_reg = QEIC_CIMR,
		.pri_code = 5,
		.pri_reg = QEIC_CIPZCC,
		},
	[15] = {
		.mask = 0x00000002,
		.mask_reg = QEIC_CIMR,
		.pri_code = 6,
		.pri_reg = QEIC_CIPZCC,
		},
	[20] = {
		.mask = 0x10000000,
		.mask_reg = QEIC_CRIMR,
		.pri_code = 3,
		.pri_reg = QEIC_CIPRTA,
		},
	[25] = {
		.mask = 0x00800000,
		.mask_reg = QEIC_CRIMR,
		.pri_code = 0,
		.pri_reg = QEIC_CIPRTB,
		},
	[26] = {
		.mask = 0x00400000,
		.mask_reg = QEIC_CRIMR,
		.pri_code = 1,
		.pri_reg = QEIC_CIPRTB,
		},
	[27] = {
		.mask = 0x00200000,
		.mask_reg = QEIC_CRIMR,
		.pri_code = 2,
		.pri_reg = QEIC_CIPRTB,
		},
	[28] = {
		.mask = 0x00100000,
		.mask_reg = QEIC_CRIMR,
		.pri_code = 3,
		.pri_reg = QEIC_CIPRTB,
		},
	[32] = {
		.mask = 0x80000000,
		.mask_reg = QEIC_CIMR,
		.pri_code = 0,
		.pri_reg = QEIC_CIPXCC,
		},
	[33] = {
		.mask = 0x40000000,
		.mask_reg = QEIC_CIMR,
		.pri_code = 1,
		.pri_reg = QEIC_CIPXCC,
		},
	[34] = {
		.mask = 0x20000000,
		.mask_reg = QEIC_CIMR,
		.pri_code = 2,
		.pri_reg = QEIC_CIPXCC,
		},
	[35] = {
		.mask = 0x10000000,
		.mask_reg = QEIC_CIMR,
		.pri_code = 3,
		.pri_reg = QEIC_CIPXCC,
		},
	[36] = {
		.mask = 0x08000000,
		.mask_reg = QEIC_CIMR,
		.pri_code = 4,
		.pri_reg = QEIC_CIPXCC,
		},
	[40] = {
		.mask = 0x00800000,
		.mask_reg = QEIC_CIMR,
		.pri_code = 0,
		.pri_reg = QEIC_CIPYCC,
		},
	[41] = {
		.mask = 0x00400000,
		.mask_reg = QEIC_CIMR,
		.pri_code = 1,
		.pri_reg = QEIC_CIPYCC,
		},
	[42] = {
		.mask = 0x00200000,
		.mask_reg = QEIC_CIMR,
		.pri_code = 2,
		.pri_reg = QEIC_CIPYCC,
		},
	[43] = {
		.mask = 0x00100000,
		.mask_reg = QEIC_CIMR,
		.pri_code = 3,
		.pri_reg = QEIC_CIPYCC,
		},
};

static inline u32 qe_ic_read(volatile __be32  __iomem * base, unsigned int reg)
{
	return in_be32(base + (reg >> 2));
}

static inline void qe_ic_write(volatile __be32  __iomem * base, unsigned int reg,
			       u32 value)
{
	out_be32(base + (reg >> 2), value);
}

static inline struct qe_ic *qe_ic_from_irq(unsigned int virq)
{
	return irq_get_chip_data(virq);
<<<<<<< HEAD
}

static inline struct qe_ic *qe_ic_from_irq_data(struct irq_data *d)
{
	return irq_data_get_irq_chip_data(d);
=======
>>>>>>> d762f438
}

static inline struct qe_ic *qe_ic_from_irq_data(struct irq_data *d)
{
	return irq_data_get_irq_chip_data(d);
}

static void qe_ic_unmask_irq(struct irq_data *d)
{
	struct qe_ic *qe_ic = qe_ic_from_irq_data(d);
<<<<<<< HEAD
	unsigned int src = virq_to_hw(d->irq);
=======
	unsigned int src = irqd_to_hwirq(d);
>>>>>>> d762f438
	unsigned long flags;
	u32 temp;

	raw_spin_lock_irqsave(&qe_ic_lock, flags);

	temp = qe_ic_read(qe_ic->regs, qe_ic_info[src].mask_reg);
	qe_ic_write(qe_ic->regs, qe_ic_info[src].mask_reg,
		    temp | qe_ic_info[src].mask);

	raw_spin_unlock_irqrestore(&qe_ic_lock, flags);
}

static void qe_ic_mask_irq(struct irq_data *d)
{
	struct qe_ic *qe_ic = qe_ic_from_irq_data(d);
<<<<<<< HEAD
	unsigned int src = virq_to_hw(d->irq);
=======
	unsigned int src = irqd_to_hwirq(d);
>>>>>>> d762f438
	unsigned long flags;
	u32 temp;

	raw_spin_lock_irqsave(&qe_ic_lock, flags);

	temp = qe_ic_read(qe_ic->regs, qe_ic_info[src].mask_reg);
	qe_ic_write(qe_ic->regs, qe_ic_info[src].mask_reg,
		    temp & ~qe_ic_info[src].mask);

	/* Flush the above write before enabling interrupts; otherwise,
	 * spurious interrupts will sometimes happen.  To be 100% sure
	 * that the write has reached the device before interrupts are
	 * enabled, the mask register would have to be read back; however,
	 * this is not required for correctness, only to avoid wasting
	 * time on a large number of spurious interrupts.  In testing,
	 * a sync reduced the observed spurious interrupts to zero.
	 */
	mb();

	raw_spin_unlock_irqrestore(&qe_ic_lock, flags);
}

static struct irq_chip qe_ic_irq_chip = {
	.name = "QEIC",
	.irq_unmask = qe_ic_unmask_irq,
	.irq_mask = qe_ic_mask_irq,
	.irq_mask_ack = qe_ic_mask_irq,
};

static int qe_ic_host_match(struct irq_host *h, struct device_node *node)
{
	/* Exact match, unless qe_ic node is NULL */
	return h->of_node == NULL || h->of_node == node;
}

static int qe_ic_host_map(struct irq_host *h, unsigned int virq,
			  irq_hw_number_t hw)
{
	struct qe_ic *qe_ic = h->host_data;
	struct irq_chip *chip;

	if (qe_ic_info[hw].mask == 0) {
		printk(KERN_ERR "Can't map reserved IRQ\n");
		return -EINVAL;
	}
	/* Default chip */
	chip = &qe_ic->hc_irq;

	irq_set_chip_data(virq, qe_ic);
	irq_set_status_flags(virq, IRQ_LEVEL);

	irq_set_chip_and_handler(virq, chip, handle_level_irq);

	return 0;
}

static int qe_ic_host_xlate(struct irq_host *h, struct device_node *ct,
			    const u32 * intspec, unsigned int intsize,
			    irq_hw_number_t * out_hwirq,
			    unsigned int *out_flags)
{
	*out_hwirq = intspec[0];
	if (intsize > 1)
		*out_flags = intspec[1];
	else
		*out_flags = IRQ_TYPE_NONE;
	return 0;
}

static struct irq_host_ops qe_ic_host_ops = {
	.match = qe_ic_host_match,
	.map = qe_ic_host_map,
	.xlate = qe_ic_host_xlate,
};

/* Return an interrupt vector or NO_IRQ if no interrupt is pending. */
unsigned int qe_ic_get_low_irq(struct qe_ic *qe_ic)
{
	int irq;

	BUG_ON(qe_ic == NULL);

	/* get the interrupt source vector. */
	irq = qe_ic_read(qe_ic->regs, QEIC_CIVEC) >> 26;

	if (irq == 0)
		return NO_IRQ;

	return irq_linear_revmap(qe_ic->irqhost, irq);
}

/* Return an interrupt vector or NO_IRQ if no interrupt is pending. */
unsigned int qe_ic_get_high_irq(struct qe_ic *qe_ic)
{
	int irq;

	BUG_ON(qe_ic == NULL);

	/* get the interrupt source vector. */
	irq = qe_ic_read(qe_ic->regs, QEIC_CHIVEC) >> 26;

	if (irq == 0)
		return NO_IRQ;

	return irq_linear_revmap(qe_ic->irqhost, irq);
}

void __init qe_ic_init(struct device_node *node, unsigned int flags,
		void (*low_handler)(unsigned int irq, struct irq_desc *desc),
		void (*high_handler)(unsigned int irq, struct irq_desc *desc))
{
	struct qe_ic *qe_ic;
	struct resource res;
	u32 temp = 0, ret, high_active = 0;

	ret = of_address_to_resource(node, 0, &res);
	if (ret)
		return;

	qe_ic = kzalloc(sizeof(*qe_ic), GFP_KERNEL);
	if (qe_ic == NULL)
		return;

	qe_ic->irqhost = irq_alloc_host(node, IRQ_HOST_MAP_LINEAR,
					NR_QE_IC_INTS, &qe_ic_host_ops, 0);
	if (qe_ic->irqhost == NULL) {
		kfree(qe_ic);
		return;
	}

	qe_ic->regs = ioremap(res.start, res.end - res.start + 1);

	qe_ic->irqhost->host_data = qe_ic;
	qe_ic->hc_irq = qe_ic_irq_chip;

	qe_ic->virq_high = irq_of_parse_and_map(node, 0);
	qe_ic->virq_low = irq_of_parse_and_map(node, 1);

	if (qe_ic->virq_low == NO_IRQ) {
		printk(KERN_ERR "Failed to map QE_IC low IRQ\n");
		kfree(qe_ic);
		return;
	}

	/* default priority scheme is grouped. If spread mode is    */
	/* required, configure cicr accordingly.                    */
	if (flags & QE_IC_SPREADMODE_GRP_W)
		temp |= CICR_GWCC;
	if (flags & QE_IC_SPREADMODE_GRP_X)
		temp |= CICR_GXCC;
	if (flags & QE_IC_SPREADMODE_GRP_Y)
		temp |= CICR_GYCC;
	if (flags & QE_IC_SPREADMODE_GRP_Z)
		temp |= CICR_GZCC;
	if (flags & QE_IC_SPREADMODE_GRP_RISCA)
		temp |= CICR_GRTA;
	if (flags & QE_IC_SPREADMODE_GRP_RISCB)
		temp |= CICR_GRTB;

	/* choose destination signal for highest priority interrupt */
	if (flags & QE_IC_HIGH_SIGNAL) {
		temp |= (SIGNAL_HIGH << CICR_HPIT_SHIFT);
		high_active = 1;
	}

	qe_ic_write(qe_ic->regs, QEIC_CICR, temp);

	irq_set_handler_data(qe_ic->virq_low, qe_ic);
	irq_set_chained_handler(qe_ic->virq_low, low_handler);

	if (qe_ic->virq_high != NO_IRQ &&
			qe_ic->virq_high != qe_ic->virq_low) {
		irq_set_handler_data(qe_ic->virq_high, qe_ic);
		irq_set_chained_handler(qe_ic->virq_high, high_handler);
	}
}

void qe_ic_set_highest_priority(unsigned int virq, int high)
{
	struct qe_ic *qe_ic = qe_ic_from_irq(virq);
	unsigned int src = virq_to_hw(virq);
	u32 temp = 0;

	temp = qe_ic_read(qe_ic->regs, QEIC_CICR);

	temp &= ~CICR_HP_MASK;
	temp |= src << CICR_HP_SHIFT;

	temp &= ~CICR_HPIT_MASK;
	temp |= (high ? SIGNAL_HIGH : SIGNAL_LOW) << CICR_HPIT_SHIFT;

	qe_ic_write(qe_ic->regs, QEIC_CICR, temp);
}

/* Set Priority level within its group, from 1 to 8 */
int qe_ic_set_priority(unsigned int virq, unsigned int priority)
{
	struct qe_ic *qe_ic = qe_ic_from_irq(virq);
	unsigned int src = virq_to_hw(virq);
	u32 temp;

	if (priority > 8 || priority == 0)
		return -EINVAL;
	if (src > 127)
		return -EINVAL;
	if (qe_ic_info[src].pri_reg == 0)
		return -EINVAL;

	temp = qe_ic_read(qe_ic->regs, qe_ic_info[src].pri_reg);

	if (priority < 4) {
		temp &= ~(0x7 << (32 - priority * 3));
		temp |= qe_ic_info[src].pri_code << (32 - priority * 3);
	} else {
		temp &= ~(0x7 << (24 - priority * 3));
		temp |= qe_ic_info[src].pri_code << (24 - priority * 3);
	}

	qe_ic_write(qe_ic->regs, qe_ic_info[src].pri_reg, temp);

	return 0;
}

/* Set a QE priority to use high irq, only priority 1~2 can use high irq */
int qe_ic_set_high_priority(unsigned int virq, unsigned int priority, int high)
{
	struct qe_ic *qe_ic = qe_ic_from_irq(virq);
	unsigned int src = virq_to_hw(virq);
	u32 temp, control_reg = QEIC_CICNR, shift = 0;

	if (priority > 2 || priority == 0)
		return -EINVAL;

	switch (qe_ic_info[src].pri_reg) {
	case QEIC_CIPZCC:
		shift = CICNR_ZCC1T_SHIFT;
		break;
	case QEIC_CIPWCC:
		shift = CICNR_WCC1T_SHIFT;
		break;
	case QEIC_CIPYCC:
		shift = CICNR_YCC1T_SHIFT;
		break;
	case QEIC_CIPXCC:
		shift = CICNR_XCC1T_SHIFT;
		break;
	case QEIC_CIPRTA:
		shift = CRICR_RTA1T_SHIFT;
		control_reg = QEIC_CRICR;
		break;
	case QEIC_CIPRTB:
		shift = CRICR_RTB1T_SHIFT;
		control_reg = QEIC_CRICR;
		break;
	default:
		return -EINVAL;
	}

	shift += (2 - priority) * 2;
	temp = qe_ic_read(qe_ic->regs, control_reg);
	temp &= ~(SIGNAL_MASK << shift);
	temp |= (high ? SIGNAL_HIGH : SIGNAL_LOW) << shift;
	qe_ic_write(qe_ic->regs, control_reg, temp);

	return 0;
}

static struct sysdev_class qe_ic_sysclass = {
	.name = "qe_ic",
};

static struct sys_device device_qe_ic = {
	.id = 0,
	.cls = &qe_ic_sysclass,
};

static int __init init_qe_ic_sysfs(void)
{
	int rc;

	printk(KERN_DEBUG "Registering qe_ic with sysfs...\n");

	rc = sysdev_class_register(&qe_ic_sysclass);
	if (rc) {
		printk(KERN_ERR "Failed registering qe_ic sys class\n");
		return -ENODEV;
	}
	rc = sysdev_register(&device_qe_ic);
	if (rc) {
		printk(KERN_ERR "Failed registering qe_ic sys device\n");
		return -ENODEV;
	}
	return 0;
}

subsys_initcall(init_qe_ic_sysfs);<|MERGE_RESOLUTION|>--- conflicted
+++ resolved
@@ -190,29 +190,17 @@
 static inline struct qe_ic *qe_ic_from_irq(unsigned int virq)
 {
 	return irq_get_chip_data(virq);
-<<<<<<< HEAD
 }
 
 static inline struct qe_ic *qe_ic_from_irq_data(struct irq_data *d)
 {
 	return irq_data_get_irq_chip_data(d);
-=======
->>>>>>> d762f438
-}
-
-static inline struct qe_ic *qe_ic_from_irq_data(struct irq_data *d)
-{
-	return irq_data_get_irq_chip_data(d);
 }
 
 static void qe_ic_unmask_irq(struct irq_data *d)
 {
 	struct qe_ic *qe_ic = qe_ic_from_irq_data(d);
-<<<<<<< HEAD
-	unsigned int src = virq_to_hw(d->irq);
-=======
 	unsigned int src = irqd_to_hwirq(d);
->>>>>>> d762f438
 	unsigned long flags;
 	u32 temp;
 
@@ -228,11 +216,7 @@
 static void qe_ic_mask_irq(struct irq_data *d)
 {
 	struct qe_ic *qe_ic = qe_ic_from_irq_data(d);
-<<<<<<< HEAD
-	unsigned int src = virq_to_hw(d->irq);
-=======
 	unsigned int src = irqd_to_hwirq(d);
->>>>>>> d762f438
 	unsigned long flags;
 	u32 temp;
 
