/*
 * arch/arm/plat-omap/include/plat/dmtimer.h
 *
 * OMAP Dual-Mode Timers
 *
 * Copyright (C) 2010 Texas Instruments Incorporated - http://www.ti.com/
 * Tarun Kanti DebBarma <tarun.kanti@ti.com>
 * Thara Gopinath <thara@ti.com>
 *
 * Platform device conversion and hwmod support.
 *
 * Copyright (C) 2005 Nokia Corporation
 * Author: Lauri Leukkunen <lauri.leukkunen@nokia.com>
 * PWM and clock framwork support by Timo Teras.
 *
 * This program is free software; you can redistribute it and/or modify it
 * under the terms of the GNU General Public License as published by the
 * Free Software Foundation; either version 2 of the License, or (at your
 * option) any later version.
 *
 * THIS SOFTWARE IS PROVIDED ``AS IS'' AND ANY EXPRESS OR IMPLIED
 * WARRANTIES, INCLUDING, BUT NOT LIMITED TO, THE IMPLIED WARRANTIES OF
 * MERCHANTABILITY AND FITNESS FOR A PARTICULAR PURPOSE ARE DISCLAIMED. IN
 * NO EVENT SHALL THE AUTHOR BE LIABLE FOR ANY DIRECT, INDIRECT,
 * INCIDENTAL, SPECIAL, EXEMPLARY, OR CONSEQUENTIAL DAMAGES (INCLUDING, BUT
 * ANY THEORY OF LIABILITY, WHETHER IN CONTRACT, STRICT LIABILITY, OR TORT
 * (INCLUDING NEGLIGENCE OR OTHERWISE) ARISING IN ANY WAY OUT OF THE USE OF
 * THIS SOFTWARE, EVEN IF ADVISED OF THE POSSIBILITY OF SUCH DAMAGE.
 *
 * You should have received a copy of the  GNU General Public License along
 * with this program; if not, write  to the Free Software Foundation, Inc.,
 * 675 Mass Ave, Cambridge, MA 02139, USA.
 */

#include <linux/delay.h>
#include <linux/io.h>
#include <linux/platform_device.h>

#ifndef __ASM_ARCH_DMTIMER_H
#define __ASM_ARCH_DMTIMER_H

/* clock sources */
#define OMAP_TIMER_SRC_SYS_CLK			0x00
#define OMAP_TIMER_SRC_32_KHZ			0x01
#define OMAP_TIMER_SRC_EXT_CLK			0x02

/* timer interrupt enable bits */
#define OMAP_TIMER_INT_CAPTURE			(1 << 2)
#define OMAP_TIMER_INT_OVERFLOW			(1 << 1)
#define OMAP_TIMER_INT_MATCH			(1 << 0)

/* trigger types */
#define OMAP_TIMER_TRIGGER_NONE			0x00
#define OMAP_TIMER_TRIGGER_OVERFLOW		0x01
#define OMAP_TIMER_TRIGGER_OVERFLOW_AND_COMPARE	0x02

/* posted mode types */
#define OMAP_TIMER_NONPOSTED			0x00
#define OMAP_TIMER_POSTED			0x01

/* timer capabilities used in hwmod database */
#define OMAP_TIMER_SECURE				0x80000000
#define OMAP_TIMER_ALWON				0x40000000
#define OMAP_TIMER_HAS_PWM				0x20000000
#define OMAP_TIMER_NEEDS_RESET				0x10000000
#define OMAP_TIMER_HAS_DSP_IRQ				0x08000000

/*
 * timer errata flags
 *
 * Errata i103/i767 impacts all OMAP3/4/5 devices including AM33xx. This
 * errata prevents us from using posted mode on these devices, unless the
 * timer counter register is never read. For more details please refer to
 * the OMAP3/4/5 errata documents.
 */
#define OMAP_TIMER_ERRATA_I103_I767			0x80000000

struct omap_timer_capability_dev_attr {
	u32 timer_capability;
};

struct timer_regs {
	u32 tidr;
	u32 tier;
	u32 twer;
	u32 tclr;
	u32 tcrr;
	u32 tldr;
	u32 ttrg;
	u32 twps;
	u32 tmar;
	u32 tcar1;
	u32 tsicr;
	u32 tcar2;
	u32 tpir;
	u32 tnir;
	u32 tcvr;
	u32 tocr;
	u32 towr;
};

<<<<<<< HEAD
struct dmtimer_platform_data {
	/* set_timer_src - Only used for OMAP1 devices */
	int (*set_timer_src)(struct platform_device *pdev, int source);
	u32 timer_capability;
	int (*get_context_loss_count)(struct device *);
=======
struct omap_dm_timer {
	int id;
	int irq;
	struct clk *fclk;

	void __iomem	*io_base;
	void __iomem	*irq_stat;	/* TISR/IRQSTATUS interrupt status */
	void __iomem	*irq_ena;	/* irq enable */
	void __iomem	*irq_dis;	/* irq disable, only on v2 ip */
	void __iomem	*pend;		/* write pending */
	void __iomem	*func_base;	/* function register base */

	unsigned long rate;
	unsigned reserved:1;
	unsigned posted:1;
	struct timer_regs context;
	int (*get_context_loss_count)(struct device *);
	int ctx_loss_count;
	int revision;
	u32 capability;
	u32 errata;
	struct platform_device *pdev;
	struct list_head node;
>>>>>>> 794b175f
};

int omap_dm_timer_reserve_systimer(int id);
struct omap_dm_timer *omap_dm_timer_request(void);
struct omap_dm_timer *omap_dm_timer_request_specific(int timer_id);
struct omap_dm_timer *omap_dm_timer_request_by_cap(u32 cap);
int omap_dm_timer_free(struct omap_dm_timer *timer);
void omap_dm_timer_enable(struct omap_dm_timer *timer);
void omap_dm_timer_disable(struct omap_dm_timer *timer);

int omap_dm_timer_get_irq(struct omap_dm_timer *timer);

u32 omap_dm_timer_modify_idlect_mask(u32 inputmask);
struct clk *omap_dm_timer_get_fclk(struct omap_dm_timer *timer);

int omap_dm_timer_trigger(struct omap_dm_timer *timer);
int omap_dm_timer_start(struct omap_dm_timer *timer);
int omap_dm_timer_stop(struct omap_dm_timer *timer);

int omap_dm_timer_set_source(struct omap_dm_timer *timer, int source);
int omap_dm_timer_set_load(struct omap_dm_timer *timer, int autoreload, unsigned int value);
int omap_dm_timer_set_load_start(struct omap_dm_timer *timer, int autoreload, unsigned int value);
int omap_dm_timer_set_match(struct omap_dm_timer *timer, int enable, unsigned int match);
int omap_dm_timer_set_pwm(struct omap_dm_timer *timer, int def_on, int toggle, int trigger);
int omap_dm_timer_set_prescaler(struct omap_dm_timer *timer, int prescaler);

int omap_dm_timer_set_int_enable(struct omap_dm_timer *timer, unsigned int value);
int omap_dm_timer_set_int_disable(struct omap_dm_timer *timer, u32 mask);

unsigned int omap_dm_timer_read_status(struct omap_dm_timer *timer);
int omap_dm_timer_write_status(struct omap_dm_timer *timer, unsigned int value);
unsigned int omap_dm_timer_read_counter(struct omap_dm_timer *timer);
int omap_dm_timer_write_counter(struct omap_dm_timer *timer, unsigned int value);

int omap_dm_timers_active(void);

/*
 * Do not use the defines below, they are not needed. They should be only
 * used by dmtimer.c and sys_timer related code.
 */

/*
 * The interrupt registers are different between v1 and v2 ip.
 * These registers are offsets from timer->iobase.
 */
#define OMAP_TIMER_ID_OFFSET		0x00
#define OMAP_TIMER_OCP_CFG_OFFSET	0x10

#define OMAP_TIMER_V1_SYS_STAT_OFFSET	0x14
#define OMAP_TIMER_V1_STAT_OFFSET	0x18
#define OMAP_TIMER_V1_INT_EN_OFFSET	0x1c

#define OMAP_TIMER_V2_IRQSTATUS_RAW	0x24
#define OMAP_TIMER_V2_IRQSTATUS		0x28
#define OMAP_TIMER_V2_IRQENABLE_SET	0x2c
#define OMAP_TIMER_V2_IRQENABLE_CLR	0x30

/*
 * The functional registers have a different base on v1 and v2 ip.
 * These registers are offsets from timer->func_base. The func_base
 * is samae as io_base for v1 and io_base + 0x14 for v2 ip.
 *
 */
#define OMAP_TIMER_V2_FUNC_OFFSET		0x14

#define _OMAP_TIMER_WAKEUP_EN_OFFSET	0x20
#define _OMAP_TIMER_CTRL_OFFSET		0x24
#define		OMAP_TIMER_CTRL_GPOCFG		(1 << 14)
#define		OMAP_TIMER_CTRL_CAPTMODE	(1 << 13)
#define		OMAP_TIMER_CTRL_PT		(1 << 12)
#define		OMAP_TIMER_CTRL_TCM_LOWTOHIGH	(0x1 << 8)
#define		OMAP_TIMER_CTRL_TCM_HIGHTOLOW	(0x2 << 8)
#define		OMAP_TIMER_CTRL_TCM_BOTHEDGES	(0x3 << 8)
#define		OMAP_TIMER_CTRL_SCPWM		(1 << 7)
#define		OMAP_TIMER_CTRL_CE		(1 << 6) /* compare enable */
#define		OMAP_TIMER_CTRL_PRE		(1 << 5) /* prescaler enable */
#define		OMAP_TIMER_CTRL_PTV_SHIFT	2 /* prescaler value shift */
#define		OMAP_TIMER_CTRL_POSTED		(1 << 2)
#define		OMAP_TIMER_CTRL_AR		(1 << 1) /* auto-reload enable */
#define		OMAP_TIMER_CTRL_ST		(1 << 0) /* start timer */
#define _OMAP_TIMER_COUNTER_OFFSET	0x28
#define _OMAP_TIMER_LOAD_OFFSET		0x2c
#define _OMAP_TIMER_TRIGGER_OFFSET	0x30
#define _OMAP_TIMER_WRITE_PEND_OFFSET	0x34
#define		WP_NONE			0	/* no write pending bit */
#define		WP_TCLR			(1 << 0)
#define		WP_TCRR			(1 << 1)
#define		WP_TLDR			(1 << 2)
#define		WP_TTGR			(1 << 3)
#define		WP_TMAR			(1 << 4)
#define		WP_TPIR			(1 << 5)
#define		WP_TNIR			(1 << 6)
#define		WP_TCVR			(1 << 7)
#define		WP_TOCR			(1 << 8)
#define		WP_TOWR			(1 << 9)
#define _OMAP_TIMER_MATCH_OFFSET	0x38
#define _OMAP_TIMER_CAPTURE_OFFSET	0x3c
#define _OMAP_TIMER_IF_CTRL_OFFSET	0x40
#define _OMAP_TIMER_CAPTURE2_OFFSET		0x44	/* TCAR2, 34xx only */
#define _OMAP_TIMER_TICK_POS_OFFSET		0x48	/* TPIR, 34xx only */
#define _OMAP_TIMER_TICK_NEG_OFFSET		0x4c	/* TNIR, 34xx only */
#define _OMAP_TIMER_TICK_COUNT_OFFSET		0x50	/* TCVR, 34xx only */
#define _OMAP_TIMER_TICK_INT_MASK_SET_OFFSET	0x54	/* TOCR, 34xx only */
#define _OMAP_TIMER_TICK_INT_MASK_COUNT_OFFSET	0x58	/* TOWR, 34xx only */

/* register offsets with the write pending bit encoded */
#define	WPSHIFT					16

#define OMAP_TIMER_WAKEUP_EN_REG		(_OMAP_TIMER_WAKEUP_EN_OFFSET \
							| (WP_NONE << WPSHIFT))

#define OMAP_TIMER_CTRL_REG			(_OMAP_TIMER_CTRL_OFFSET \
							| (WP_TCLR << WPSHIFT))

#define OMAP_TIMER_COUNTER_REG			(_OMAP_TIMER_COUNTER_OFFSET \
							| (WP_TCRR << WPSHIFT))

#define OMAP_TIMER_LOAD_REG			(_OMAP_TIMER_LOAD_OFFSET \
							| (WP_TLDR << WPSHIFT))

#define OMAP_TIMER_TRIGGER_REG			(_OMAP_TIMER_TRIGGER_OFFSET \
							| (WP_TTGR << WPSHIFT))

#define OMAP_TIMER_WRITE_PEND_REG		(_OMAP_TIMER_WRITE_PEND_OFFSET \
							| (WP_NONE << WPSHIFT))

#define OMAP_TIMER_MATCH_REG			(_OMAP_TIMER_MATCH_OFFSET \
							| (WP_TMAR << WPSHIFT))

#define OMAP_TIMER_CAPTURE_REG			(_OMAP_TIMER_CAPTURE_OFFSET \
							| (WP_NONE << WPSHIFT))

#define OMAP_TIMER_IF_CTRL_REG			(_OMAP_TIMER_IF_CTRL_OFFSET \
							| (WP_NONE << WPSHIFT))

#define OMAP_TIMER_CAPTURE2_REG			(_OMAP_TIMER_CAPTURE2_OFFSET \
							| (WP_NONE << WPSHIFT))

#define OMAP_TIMER_TICK_POS_REG			(_OMAP_TIMER_TICK_POS_OFFSET \
							| (WP_TPIR << WPSHIFT))

#define OMAP_TIMER_TICK_NEG_REG			(_OMAP_TIMER_TICK_NEG_OFFSET \
							| (WP_TNIR << WPSHIFT))

#define OMAP_TIMER_TICK_COUNT_REG		(_OMAP_TIMER_TICK_COUNT_OFFSET \
							| (WP_TCVR << WPSHIFT))

#define OMAP_TIMER_TICK_INT_MASK_SET_REG				\
		(_OMAP_TIMER_TICK_INT_MASK_SET_OFFSET | (WP_TOCR << WPSHIFT))

#define OMAP_TIMER_TICK_INT_MASK_COUNT_REG				\
		(_OMAP_TIMER_TICK_INT_MASK_COUNT_OFFSET | (WP_TOWR << WPSHIFT))

<<<<<<< HEAD
struct omap_dm_timer {
	unsigned long phys_base;
	int id;
	int irq;
	struct clk *fclk;

	void __iomem	*io_base;
	void __iomem	*sys_stat;	/* TISTAT timer status */
	void __iomem	*irq_stat;	/* TISR/IRQSTATUS interrupt status */
	void __iomem	*irq_ena;	/* irq enable */
	void __iomem	*irq_dis;	/* irq disable, only on v2 ip */
	void __iomem	*pend;		/* write pending */
	void __iomem	*func_base;	/* function register base */

	unsigned long rate;
	unsigned reserved:1;
	unsigned posted:1;
	struct timer_regs context;
	int (*get_context_loss_count)(struct device *);
	int ctx_loss_count;
	int revision;
	u32 capability;
	struct platform_device *pdev;
	struct list_head node;
};

int omap_dm_timer_prepare(struct omap_dm_timer *timer);

=======
>>>>>>> 794b175f
static inline u32 __omap_dm_timer_read(struct omap_dm_timer *timer, u32 reg,
						int posted)
{
	if (posted)
		while (__raw_readl(timer->pend) & (reg >> WPSHIFT))
			cpu_relax();

	return __raw_readl(timer->func_base + (reg & 0xff));
}

static inline void __omap_dm_timer_write(struct omap_dm_timer *timer,
					u32 reg, u32 val, int posted)
{
	if (posted)
		while (__raw_readl(timer->pend) & (reg >> WPSHIFT))
			cpu_relax();

	__raw_writel(val, timer->func_base + (reg & 0xff));
}

static inline void __omap_dm_timer_init_regs(struct omap_dm_timer *timer)
{
	u32 tidr;

	/* Assume v1 ip if bits [31:16] are zero */
	tidr = __raw_readl(timer->io_base);
	if (!(tidr >> 16)) {
		timer->revision = 1;
		timer->irq_stat = timer->io_base + OMAP_TIMER_V1_STAT_OFFSET;
		timer->irq_ena = timer->io_base + OMAP_TIMER_V1_INT_EN_OFFSET;
		timer->irq_dis = timer->io_base + OMAP_TIMER_V1_INT_EN_OFFSET;
		timer->pend = timer->io_base + _OMAP_TIMER_WRITE_PEND_OFFSET;
		timer->func_base = timer->io_base;
	} else {
		timer->revision = 2;
		timer->irq_stat = timer->io_base + OMAP_TIMER_V2_IRQSTATUS;
		timer->irq_ena = timer->io_base + OMAP_TIMER_V2_IRQENABLE_SET;
		timer->irq_dis = timer->io_base + OMAP_TIMER_V2_IRQENABLE_CLR;
		timer->pend = timer->io_base +
			_OMAP_TIMER_WRITE_PEND_OFFSET +
				OMAP_TIMER_V2_FUNC_OFFSET;
		timer->func_base = timer->io_base + OMAP_TIMER_V2_FUNC_OFFSET;
	}
}

/*
 * __omap_dm_timer_enable_posted - enables write posted mode
 * @timer:      pointer to timer instance handle
 *
 * Enables the write posted mode for the timer. When posted mode is enabled
 * writes to certain timer registers are immediately acknowledged by the
 * internal bus and hence prevents stalling the CPU waiting for the write to
 * complete. Enabling this feature can improve performance for writing to the
 * timer registers.
 */
static inline void __omap_dm_timer_enable_posted(struct omap_dm_timer *timer)
{
	if (timer->posted)
		return;

	if (timer->errata & OMAP_TIMER_ERRATA_I103_I767)
		return;

	__omap_dm_timer_write(timer, OMAP_TIMER_IF_CTRL_REG,
			      OMAP_TIMER_CTRL_POSTED, 0);
	timer->context.tsicr = OMAP_TIMER_CTRL_POSTED;
	timer->posted = OMAP_TIMER_POSTED;
}

/**
 * __omap_dm_timer_override_errata - override errata flags for a timer
 * @timer:      pointer to timer handle
 * @errata:	errata flags to be ignored
 *
 * For a given timer, override a timer errata by clearing the flags
 * specified by the errata argument. A specific erratum should only be
 * overridden for a timer if the timer is used in such a way the erratum
 * has no impact.
 */
static inline void __omap_dm_timer_override_errata(struct omap_dm_timer *timer,
						   u32 errata)
{
	timer->errata &= ~errata;
}

static inline void __omap_dm_timer_stop(struct omap_dm_timer *timer,
					int posted, unsigned long rate)
{
	u32 l;

	l = __omap_dm_timer_read(timer, OMAP_TIMER_CTRL_REG, posted);
	if (l & OMAP_TIMER_CTRL_ST) {
		l &= ~0x1;
		__omap_dm_timer_write(timer, OMAP_TIMER_CTRL_REG, l, posted);
#ifdef CONFIG_ARCH_OMAP2PLUS
		/* Readback to make sure write has completed */
		__omap_dm_timer_read(timer, OMAP_TIMER_CTRL_REG, posted);
		/*
		 * Wait for functional clock period x 3.5 to make sure that
		 * timer is stopped
		 */
		udelay(3500000 / rate + 1);
#endif
	}

	/* Ack possibly pending interrupt */
	__raw_writel(OMAP_TIMER_INT_OVERFLOW, timer->irq_stat);
}

static inline void __omap_dm_timer_load_start(struct omap_dm_timer *timer,
						u32 ctrl, unsigned int load,
						int posted)
{
	__omap_dm_timer_write(timer, OMAP_TIMER_COUNTER_REG, load, posted);
	__omap_dm_timer_write(timer, OMAP_TIMER_CTRL_REG, ctrl, posted);
}

static inline void __omap_dm_timer_int_enable(struct omap_dm_timer *timer,
						unsigned int value)
{
	__raw_writel(value, timer->irq_ena);
	__omap_dm_timer_write(timer, OMAP_TIMER_WAKEUP_EN_REG, value, 0);
}

static inline unsigned int
__omap_dm_timer_read_counter(struct omap_dm_timer *timer, int posted)
{
	return __omap_dm_timer_read(timer, OMAP_TIMER_COUNTER_REG, posted);
}

static inline void __omap_dm_timer_write_status(struct omap_dm_timer *timer,
						unsigned int value)
{
	__raw_writel(value, timer->irq_stat);
}

#endif /* __ASM_ARCH_DMTIMER_H */<|MERGE_RESOLUTION|>--- conflicted
+++ resolved
@@ -99,13 +99,6 @@
 	u32 towr;
 };
 
-<<<<<<< HEAD
-struct dmtimer_platform_data {
-	/* set_timer_src - Only used for OMAP1 devices */
-	int (*set_timer_src)(struct platform_device *pdev, int source);
-	u32 timer_capability;
-	int (*get_context_loss_count)(struct device *);
-=======
 struct omap_dm_timer {
 	int id;
 	int irq;
@@ -129,7 +122,6 @@
 	u32 errata;
 	struct platform_device *pdev;
 	struct list_head node;
->>>>>>> 794b175f
 };
 
 int omap_dm_timer_reserve_systimer(int id);
@@ -283,37 +275,6 @@
 #define OMAP_TIMER_TICK_INT_MASK_COUNT_REG				\
 		(_OMAP_TIMER_TICK_INT_MASK_COUNT_OFFSET | (WP_TOWR << WPSHIFT))
 
-<<<<<<< HEAD
-struct omap_dm_timer {
-	unsigned long phys_base;
-	int id;
-	int irq;
-	struct clk *fclk;
-
-	void __iomem	*io_base;
-	void __iomem	*sys_stat;	/* TISTAT timer status */
-	void __iomem	*irq_stat;	/* TISR/IRQSTATUS interrupt status */
-	void __iomem	*irq_ena;	/* irq enable */
-	void __iomem	*irq_dis;	/* irq disable, only on v2 ip */
-	void __iomem	*pend;		/* write pending */
-	void __iomem	*func_base;	/* function register base */
-
-	unsigned long rate;
-	unsigned reserved:1;
-	unsigned posted:1;
-	struct timer_regs context;
-	int (*get_context_loss_count)(struct device *);
-	int ctx_loss_count;
-	int revision;
-	u32 capability;
-	struct platform_device *pdev;
-	struct list_head node;
-};
-
-int omap_dm_timer_prepare(struct omap_dm_timer *timer);
-
-=======
->>>>>>> 794b175f
 static inline u32 __omap_dm_timer_read(struct omap_dm_timer *timer, u32 reg,
 						int posted)
 {
