--- conflicted
+++ resolved
@@ -329,12 +329,6 @@
 	if (cpu_has_bts)
 		ptrace_bts_init_intel(c);
 
-<<<<<<< HEAD
-#endif
-
-=======
-	detect_extended_topology(c);
->>>>>>> f4166c54
 	if (!cpu_has(c, X86_FEATURE_XTOPOLOGY)) {
 		/*
 		 * let's use the legacy cpuid vector 0x1 and 0x4 for topology
