--- conflicted
+++ resolved
@@ -63,8 +63,6 @@
 
 # SYNPROXY
 obj-$(CONFIG_NETFILTER_SYNPROXY) += nf_synproxy_core.o
-<<<<<<< HEAD
-=======
 
 # nf_tables
 nf_tables-objs += nf_tables_core.o nf_tables_api.o
@@ -83,7 +81,6 @@
 obj-$(CONFIG_NFT_HASH)		+= nft_hash.o
 obj-$(CONFIG_NFT_COUNTER)	+= nft_counter.o
 obj-$(CONFIG_NFT_LOG)		+= nft_log.o
->>>>>>> d8ec26d7
 
 # generic X tables 
 obj-$(CONFIG_NETFILTER_XTABLES) += x_tables.o xt_tcpudp.o
