/*
 * Copyright (c) 2013 Patrick McHardy <kaber@trash.net>
 *
 * This program is free software; you can redistribute it and/or modify
 * it under the terms of the GNU General Public License version 2 as
 * published by the Free Software Foundation.
 */

#include <linux/module.h>
#include <linux/skbuff.h>
#include <asm/unaligned.h>
#include <net/tcp.h>
#include <net/netns/generic.h>
#include <linux/proc_fs.h>

#include <linux/netfilter_ipv4/ip_tables.h>
#include <linux/netfilter/x_tables.h>
#include <linux/netfilter/xt_tcpudp.h>
#include <linux/netfilter/xt_SYNPROXY.h>

#include <net/netfilter/nf_conntrack.h>
#include <net/netfilter/nf_conntrack_extend.h>
#include <net/netfilter/nf_conntrack_seqadj.h>
#include <net/netfilter/nf_conntrack_synproxy.h>
#include <net/netfilter/nf_conntrack_zones.h>

int synproxy_net_id;
EXPORT_SYMBOL_GPL(synproxy_net_id);

bool
synproxy_parse_options(const struct sk_buff *skb, unsigned int doff,
		       const struct tcphdr *th, struct synproxy_options *opts)
{
	int length = (th->doff * 4) - sizeof(*th);
	u8 buf[40], *ptr;

	ptr = skb_header_pointer(skb, doff + sizeof(*th), length, buf);
	if (ptr == NULL)
		return false;

	opts->options = 0;
	while (length > 0) {
		int opcode = *ptr++;
		int opsize;

		switch (opcode) {
		case TCPOPT_EOL:
			return true;
		case TCPOPT_NOP:
			length--;
			continue;
		default:
			opsize = *ptr++;
			if (opsize < 2)
				return true;
			if (opsize > length)
				return true;

			switch (opcode) {
			case TCPOPT_MSS:
				if (opsize == TCPOLEN_MSS) {
					opts->mss = get_unaligned_be16(ptr);
					opts->options |= XT_SYNPROXY_OPT_MSS;
				}
				break;
			case TCPOPT_WINDOW:
				if (opsize == TCPOLEN_WINDOW) {
					opts->wscale = *ptr;
					if (opts->wscale > 14)
						opts->wscale = 14;
					opts->options |= XT_SYNPROXY_OPT_WSCALE;
				}
				break;
			case TCPOPT_TIMESTAMP:
				if (opsize == TCPOLEN_TIMESTAMP) {
					opts->tsval = get_unaligned_be32(ptr);
					opts->tsecr = get_unaligned_be32(ptr + 4);
					opts->options |= XT_SYNPROXY_OPT_TIMESTAMP;
				}
				break;
			case TCPOPT_SACK_PERM:
				if (opsize == TCPOLEN_SACK_PERM)
					opts->options |= XT_SYNPROXY_OPT_SACK_PERM;
				break;
			}

			ptr += opsize - 2;
			length -= opsize;
		}
	}
	return true;
}
EXPORT_SYMBOL_GPL(synproxy_parse_options);

unsigned int synproxy_options_size(const struct synproxy_options *opts)
{
	unsigned int size = 0;

	if (opts->options & XT_SYNPROXY_OPT_MSS)
		size += TCPOLEN_MSS_ALIGNED;
	if (opts->options & XT_SYNPROXY_OPT_TIMESTAMP)
		size += TCPOLEN_TSTAMP_ALIGNED;
	else if (opts->options & XT_SYNPROXY_OPT_SACK_PERM)
		size += TCPOLEN_SACKPERM_ALIGNED;
	if (opts->options & XT_SYNPROXY_OPT_WSCALE)
		size += TCPOLEN_WSCALE_ALIGNED;

	return size;
}
EXPORT_SYMBOL_GPL(synproxy_options_size);

void
synproxy_build_options(struct tcphdr *th, const struct synproxy_options *opts)
{
	__be32 *ptr = (__be32 *)(th + 1);
	u8 options = opts->options;

	if (options & XT_SYNPROXY_OPT_MSS)
		*ptr++ = htonl((TCPOPT_MSS << 24) |
			       (TCPOLEN_MSS << 16) |
			       opts->mss);

	if (options & XT_SYNPROXY_OPT_TIMESTAMP) {
		if (options & XT_SYNPROXY_OPT_SACK_PERM)
			*ptr++ = htonl((TCPOPT_SACK_PERM << 24) |
				       (TCPOLEN_SACK_PERM << 16) |
				       (TCPOPT_TIMESTAMP << 8) |
				       TCPOLEN_TIMESTAMP);
		else
			*ptr++ = htonl((TCPOPT_NOP << 24) |
				       (TCPOPT_NOP << 16) |
				       (TCPOPT_TIMESTAMP << 8) |
				       TCPOLEN_TIMESTAMP);

		*ptr++ = htonl(opts->tsval);
		*ptr++ = htonl(opts->tsecr);
	} else if (options & XT_SYNPROXY_OPT_SACK_PERM)
		*ptr++ = htonl((TCPOPT_NOP << 24) |
			       (TCPOPT_NOP << 16) |
			       (TCPOPT_SACK_PERM << 8) |
			       TCPOLEN_SACK_PERM);

	if (options & XT_SYNPROXY_OPT_WSCALE)
		*ptr++ = htonl((TCPOPT_NOP << 24) |
			       (TCPOPT_WINDOW << 16) |
			       (TCPOLEN_WINDOW << 8) |
			       opts->wscale);
}
EXPORT_SYMBOL_GPL(synproxy_build_options);

void synproxy_init_timestamp_cookie(const struct xt_synproxy_info *info,
				    struct synproxy_options *opts)
{
	opts->tsecr = opts->tsval;
	opts->tsval = tcp_time_stamp & ~0x3f;

	if (opts->options & XT_SYNPROXY_OPT_WSCALE) {
		opts->tsval |= opts->wscale;
		opts->wscale = info->wscale;
	} else
		opts->tsval |= 0xf;

	if (opts->options & XT_SYNPROXY_OPT_SACK_PERM)
		opts->tsval |= 1 << 4;

	if (opts->options & XT_SYNPROXY_OPT_ECN)
		opts->tsval |= 1 << 5;
}
EXPORT_SYMBOL_GPL(synproxy_init_timestamp_cookie);

void synproxy_check_timestamp_cookie(struct synproxy_options *opts)
{
	opts->wscale = opts->tsecr & 0xf;
	if (opts->wscale != 0xf)
		opts->options |= XT_SYNPROXY_OPT_WSCALE;

	opts->options |= opts->tsecr & (1 << 4) ? XT_SYNPROXY_OPT_SACK_PERM : 0;

	opts->options |= opts->tsecr & (1 << 5) ? XT_SYNPROXY_OPT_ECN : 0;
}
EXPORT_SYMBOL_GPL(synproxy_check_timestamp_cookie);

unsigned int synproxy_tstamp_adjust(struct sk_buff *skb,
				    unsigned int protoff,
				    struct tcphdr *th,
				    struct nf_conn *ct,
				    enum ip_conntrack_info ctinfo,
				    const struct nf_conn_synproxy *synproxy)
{
	unsigned int optoff, optend;
	u32 *ptr, old;

	if (synproxy->tsoff == 0)
		return 1;

	optoff = protoff + sizeof(struct tcphdr);
	optend = protoff + th->doff * 4;

	if (!skb_make_writable(skb, optend))
		return 0;

	while (optoff < optend) {
		unsigned char *op = skb->data + optoff;

		switch (op[0]) {
		case TCPOPT_EOL:
			return 1;
		case TCPOPT_NOP:
			optoff++;
			continue;
		default:
			if (optoff + 1 == optend ||
			    optoff + op[1] > optend ||
			    op[1] < 2)
				return 0;
			if (op[0] == TCPOPT_TIMESTAMP &&
			    op[1] == TCPOLEN_TIMESTAMP) {
				if (CTINFO2DIR(ctinfo) == IP_CT_DIR_REPLY) {
					ptr = (u32 *)&op[2];
					old = *ptr;
					*ptr = htonl(ntohl(*ptr) -
						     synproxy->tsoff);
				} else {
					ptr = (u32 *)&op[6];
					old = *ptr;
					*ptr = htonl(ntohl(*ptr) +
						     synproxy->tsoff);
				}
				inet_proto_csum_replace4(&th->check, skb,
							 old, *ptr, false);
				return 1;
			}
			optoff += op[1];
		}
	}
	return 1;
}
EXPORT_SYMBOL_GPL(synproxy_tstamp_adjust);

static struct nf_ct_ext_type nf_ct_synproxy_extend __read_mostly = {
	.len		= sizeof(struct nf_conn_synproxy),
	.align		= __alignof__(struct nf_conn_synproxy),
	.id		= NF_CT_EXT_SYNPROXY,
};

#ifdef CONFIG_PROC_FS
static void *synproxy_cpu_seq_start(struct seq_file *seq, loff_t *pos)
{
	struct synproxy_net *snet = synproxy_pernet(seq_file_net(seq));
	int cpu;

	if (*pos == 0)
		return SEQ_START_TOKEN;

	for (cpu = *pos - 1; cpu < nr_cpu_ids; cpu++) {
		if (!cpu_possible(cpu))
			continue;
		*pos = cpu + 1;
		return per_cpu_ptr(snet->stats, cpu);
	}

	return NULL;
}

static void *synproxy_cpu_seq_next(struct seq_file *seq, void *v, loff_t *pos)
{
	struct synproxy_net *snet = synproxy_pernet(seq_file_net(seq));
	int cpu;

	for (cpu = *pos; cpu < nr_cpu_ids; cpu++) {
		if (!cpu_possible(cpu))
			continue;
		*pos = cpu + 1;
		return per_cpu_ptr(snet->stats, cpu);
	}

	return NULL;
}

static void synproxy_cpu_seq_stop(struct seq_file *seq, void *v)
{
	return;
}

static int synproxy_cpu_seq_show(struct seq_file *seq, void *v)
{
	struct synproxy_stats *stats = v;

	if (v == SEQ_START_TOKEN) {
		seq_printf(seq, "entries\t\tsyn_received\t"
				"cookie_invalid\tcookie_valid\t"
				"cookie_retrans\tconn_reopened\n");
		return 0;
	}

	seq_printf(seq, "%08x\t%08x\t%08x\t%08x\t%08x\t%08x\n", 0,
		   stats->syn_received,
		   stats->cookie_invalid,
		   stats->cookie_valid,
		   stats->cookie_retrans,
		   stats->conn_reopened);

	return 0;
}

static const struct seq_operations synproxy_cpu_seq_ops = {
	.start		= synproxy_cpu_seq_start,
	.next		= synproxy_cpu_seq_next,
	.stop		= synproxy_cpu_seq_stop,
	.show		= synproxy_cpu_seq_show,
};

static int synproxy_cpu_seq_open(struct inode *inode, struct file *file)
{
	return seq_open_net(inode, file, &synproxy_cpu_seq_ops,
			    sizeof(struct seq_net_private));
}

static const struct file_operations synproxy_cpu_seq_fops = {
	.owner		= THIS_MODULE,
	.open		= synproxy_cpu_seq_open,
	.read		= seq_read,
	.llseek		= seq_lseek,
	.release	= seq_release_net,
};

static int __net_init synproxy_proc_init(struct net *net)
{
	if (!proc_create("synproxy", S_IRUGO, net->proc_net_stat,
			 &synproxy_cpu_seq_fops))
		return -ENOMEM;
	return 0;
}

static void __net_exit synproxy_proc_exit(struct net *net)
{
	remove_proc_entry("synproxy", net->proc_net_stat);
}
#else
static int __net_init synproxy_proc_init(struct net *net)
{
	return 0;
}

static void __net_exit synproxy_proc_exit(struct net *net)
{
	return;
}
#endif /* CONFIG_PROC_FS */

static int __net_init synproxy_net_init(struct net *net)
{
	struct synproxy_net *snet = synproxy_pernet(net);
	struct nf_conn *ct;
	int err = -ENOMEM;

<<<<<<< HEAD
	ct = nf_ct_tmpl_alloc(net, &nf_ct_zone_dflt, GFP_KERNEL);
	if (IS_ERR(ct)) {
		err = PTR_ERR(ct);
=======
	ct = nf_ct_tmpl_alloc(net, 0, GFP_KERNEL);
	if (!ct)
>>>>>>> 938049e1
		goto err1;

	if (!nfct_seqadj_ext_add(ct))
		goto err2;
	if (!nfct_synproxy_ext_add(ct))
		goto err2;

	__set_bit(IPS_CONFIRMED_BIT, &ct->status);
	nf_conntrack_get(&ct->ct_general);
	snet->tmpl = ct;

	snet->stats = alloc_percpu(struct synproxy_stats);
	if (snet->stats == NULL)
		goto err2;

	err = synproxy_proc_init(net);
	if (err < 0)
		goto err3;

	return 0;

err3:
	free_percpu(snet->stats);
err2:
	nf_conntrack_free(ct);
err1:
	return err;
}

static void __net_exit synproxy_net_exit(struct net *net)
{
	struct synproxy_net *snet = synproxy_pernet(net);

	nf_ct_put(snet->tmpl);
	synproxy_proc_exit(net);
	free_percpu(snet->stats);
}

static struct pernet_operations synproxy_net_ops = {
	.init		= synproxy_net_init,
	.exit		= synproxy_net_exit,
	.id		= &synproxy_net_id,
	.size		= sizeof(struct synproxy_net),
};

static int __init synproxy_core_init(void)
{
	int err;

	err = nf_ct_extend_register(&nf_ct_synproxy_extend);
	if (err < 0)
		goto err1;

	err = register_pernet_subsys(&synproxy_net_ops);
	if (err < 0)
		goto err2;

	return 0;

err2:
	nf_ct_extend_unregister(&nf_ct_synproxy_extend);
err1:
	return err;
}

static void __exit synproxy_core_exit(void)
{
	unregister_pernet_subsys(&synproxy_net_ops);
	nf_ct_extend_unregister(&nf_ct_synproxy_extend);
}

module_init(synproxy_core_init);
module_exit(synproxy_core_exit);

MODULE_LICENSE("GPL");
MODULE_AUTHOR("Patrick McHardy <kaber@trash.net>");<|MERGE_RESOLUTION|>--- conflicted
+++ resolved
@@ -354,14 +354,8 @@
 	struct nf_conn *ct;
 	int err = -ENOMEM;
 
-<<<<<<< HEAD
 	ct = nf_ct_tmpl_alloc(net, &nf_ct_zone_dflt, GFP_KERNEL);
-	if (IS_ERR(ct)) {
-		err = PTR_ERR(ct);
-=======
-	ct = nf_ct_tmpl_alloc(net, 0, GFP_KERNEL);
 	if (!ct)
->>>>>>> 938049e1
 		goto err1;
 
 	if (!nfct_seqadj_ext_add(ct))
